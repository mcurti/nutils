--- conflicted
+++ resolved
@@ -41,14 +41,6 @@
     else:
       shape.append( len(v)-1 )
       uniform = False
-<<<<<<< HEAD
-=======
-  if uniform:
-    if all( o == 0 for o in offset[1:] ):
-      offset = 0
-    if all( s == scale[0] for s in scale[1:] ):
-      scale = scale[0]
->>>>>>> 18cc259f
   indices = numeric.grid( shape )
   structure = numpy.empty( indices.shape[1:], dtype=object )
 
